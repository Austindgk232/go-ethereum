// Copyright 2021 The go-ethereum Authors
// This file is part of the go-ethereum library.
//
// The go-ethereum library is free software: you can redistribute it and/or modify
// it under the terms of the GNU Lesser General Public License as published by
// the Free Software Foundation, either version 3 of the License, or
// (at your option) any later version.
//
// The go-ethereum library is distributed in the hope that it will be useful,
// but WITHOUT ANY WARRANTY; without even the implied warranty of
// MERCHANTABILITY or FITNESS FOR A PARTICULAR PURPOSE. See the
// GNU Lesser General Public License for more details.
//
// You should have received a copy of the GNU Lesser General Public License
// along with the go-ethereum library. If not, see <http://www.gnu.org/licenses/>.

// Package catalyst implements the temporary eth1/eth2 RPC integration.
package catalyst

import (
	"crypto/sha256"
	"encoding/binary"
	"errors"
	"fmt"
	"sync"
	"time"

	"github.com/ethereum/go-ethereum/common"
	"github.com/ethereum/go-ethereum/common/hexutil"
	"github.com/ethereum/go-ethereum/core/beacon"
	"github.com/ethereum/go-ethereum/core/rawdb"
	"github.com/ethereum/go-ethereum/core/types"
	"github.com/ethereum/go-ethereum/eth"
	"github.com/ethereum/go-ethereum/log"
	"github.com/ethereum/go-ethereum/node"
	"github.com/ethereum/go-ethereum/rpc"
)

// Register adds catalyst APIs to the full node.
func Register(stack *node.Node, backend *eth.Ethereum) error {
	log.Warn("Catalyst mode enabled", "protocol", "eth")
	stack.RegisterAPIs([]rpc.API{
		{
			Namespace:     "engine",
			Version:       "1.0",
			Service:       NewConsensusAPI(backend),
			Public:        true,
			Authenticated: true,
		},
		{
			Namespace:     "engine",
			Version:       "1.0",
			Service:       NewConsensusAPI(backend),
			Public:        true,
			Authenticated: false,
		},
	})
	return nil
}

type ConsensusAPI struct {
	eth          *eth.Ethereum
	remoteBlocks *headerQueue  // Cache of remote payloads received
	localBlocks  *payloadQueue // Cache of local payloads generated
	// Lock for the forkChoiceUpdated method
	forkChoiceLock sync.Mutex
}

// NewConsensusAPI creates a new consensus api for the given backend.
// The underlying blockchain needs to have a valid terminal total difficulty set.
func NewConsensusAPI(eth *eth.Ethereum) *ConsensusAPI {
	if eth.BlockChain().Config().TerminalTotalDifficulty == nil {
		panic("Catalyst started without valid total difficulty")
	}
	return &ConsensusAPI{
		eth:          eth,
		remoteBlocks: newHeaderQueue(),
		localBlocks:  newPayloadQueue(),
	}
}

// ForkchoiceUpdatedV1 has several responsibilities:
// If the method is called with an empty head block:
// 		we return success, which can be used to check if the catalyst mode is enabled
// If the total difficulty was not reached:
// 		we return INVALID
// If the finalizedBlockHash is set:
// 		we check if we have the finalizedBlockHash in our db, if not we start a sync
// We try to set our blockchain to the headBlock
// If there are payloadAttributes:
// 		we try to assemble a block with the payloadAttributes and return its payloadID
func (api *ConsensusAPI) ForkchoiceUpdatedV1(update beacon.ForkchoiceStateV1, payloadAttributes *beacon.PayloadAttributesV1) (beacon.ForkChoiceResponse, error) {
	api.forkChoiceLock.Lock()
	defer api.forkChoiceLock.Unlock()

	log.Trace("Engine API request received", "method", "ForkchoiceUpdated", "head", update.HeadBlockHash, "finalized", update.FinalizedBlockHash, "safe", update.SafeBlockHash)
	if update.HeadBlockHash == (common.Hash{}) {
		log.Warn("Forkchoice requested update to zero hash")
		return beacon.STATUS_INVALID, nil // TODO(karalabe): Why does someone send us this?
	}

	// Check whether we have the block yet in our database or not. If not, we'll
	// need to either trigger a sync, or to reject this forkchoice update for a
	// reason.
	block := api.eth.BlockChain().GetBlockByHash(update.HeadBlockHash)
	if block == nil {
		// If the head hash is unknown (was not given to us in a newPayload request),
		// we cannot resolve the header, so not much to do. This could be extended in
		// the future to resolve from the `eth` network, but it's an unexpected case
		// that should be fixed, not papered over.
		header := api.remoteBlocks.get(update.HeadBlockHash)
		if header == nil {
			log.Warn("Forkchoice requested unknown head", "hash", update.HeadBlockHash)
			return beacon.STATUS_SYNCING, nil
		}
		// Header advertised via a past newPayload request. Start syncing to it.
		// Before we do however, make sure any legacy sync in switched off so we
		// don't accidentally have 2 cycles running.
		if merger := api.eth.Merger(); !merger.TDDReached() {
			merger.ReachTTD()
			api.eth.Downloader().Cancel()
		}
		log.Info("Forkchoice requested sync to new head", "number", header.Number, "hash", header.Hash())
		if err := api.eth.Downloader().BeaconSync(api.eth.SyncMode(), header); err != nil {
			return beacon.STATUS_SYNCING, err
		}
		return beacon.STATUS_SYNCING, nil
	}
	// Block is known locally, just sanity check that the beacon client does not
	// attempt to push us back to before the merge.
	if block.Difficulty().BitLen() > 0 || block.NumberU64() == 0 {
		var (
			td  = api.eth.BlockChain().GetTd(update.HeadBlockHash, block.NumberU64())
			ptd = api.eth.BlockChain().GetTd(block.ParentHash(), block.NumberU64()-1)
			ttd = api.eth.BlockChain().Config().TerminalTotalDifficulty
		)
		if td == nil || (block.NumberU64() > 0 && ptd == nil) {
			log.Error("TDs unavailable for TTD check", "number", block.NumberU64(), "hash", update.HeadBlockHash, "td", td, "parent", block.ParentHash(), "ptd", ptd)
			return beacon.STATUS_INVALID, errors.New("TDs unavailable for TDD check")
		}
		if td.Cmp(ttd) < 0 {
			log.Error("Refusing beacon update to pre-merge", "number", block.NumberU64(), "hash", update.HeadBlockHash, "diff", block.Difficulty(), "age", common.PrettyAge(time.Unix(int64(block.Time()), 0)))
			return beacon.ForkChoiceResponse{PayloadStatus: beacon.INVALID_TERMINAL_BLOCK, PayloadID: nil}, nil
		}
		if block.NumberU64() > 0 && ptd.Cmp(ttd) >= 0 {
			log.Error("Parent block is already post-ttd", "number", block.NumberU64(), "hash", update.HeadBlockHash, "diff", block.Difficulty(), "age", common.PrettyAge(time.Unix(int64(block.Time()), 0)))
			return beacon.ForkChoiceResponse{PayloadStatus: beacon.INVALID_TERMINAL_BLOCK, PayloadID: nil}, nil
		}
	}

	if rawdb.ReadCanonicalHash(api.eth.ChainDb(), block.NumberU64()) != update.HeadBlockHash {
		// Block is not canonical, set head.
		if latestValid, err := api.eth.BlockChain().SetCanonical(block); err != nil {
			return beacon.ForkChoiceResponse{PayloadStatus: beacon.PayloadStatusV1{Status: beacon.INVALID, LatestValidHash: &latestValid}}, err
		}
	} else {
		// If the head block is already in our canonical chain, the beacon client is
		// probably resyncing. Ignore the update.
		log.Info("Ignoring beacon update to old head", "number", block.NumberU64(), "hash", update.HeadBlockHash, "age", common.PrettyAge(time.Unix(int64(block.Time()), 0)), "have", api.eth.BlockChain().CurrentBlock().NumberU64())
	}
	api.eth.SetSynced()

	// If the beacon client also advertised a finalized block, mark the local
	// chain final and completely in PoS mode.
	if update.FinalizedBlockHash != (common.Hash{}) {
		if merger := api.eth.Merger(); !merger.PoSFinalized() {
			merger.FinalizePoS()
		}
		// If the finalized block is not in our canonical tree, somethings wrong
		finalBlock := api.eth.BlockChain().GetBlockByHash(update.FinalizedBlockHash)
		if finalBlock == nil {
			log.Warn("Final block not available in database", "hash", update.FinalizedBlockHash)
			return beacon.STATUS_INVALID, beacon.InvalidForkChoiceState.With(errors.New("final block not available in database"))
		} else if rawdb.ReadCanonicalHash(api.eth.ChainDb(), finalBlock.NumberU64()) != update.FinalizedBlockHash {
			log.Warn("Final block not in canonical chain", "number", block.NumberU64(), "hash", update.HeadBlockHash)
			return beacon.STATUS_INVALID, beacon.InvalidForkChoiceState.With(errors.New("final block not in canonical chain"))
		}
		// Set the finalized block
		api.eth.BlockChain().SetFinalized(finalBlock)
	}
	// Check if the safe block hash is in our canonical tree, if not somethings wrong
	if update.SafeBlockHash != (common.Hash{}) {
		safeBlock := api.eth.BlockChain().GetBlockByHash(update.SafeBlockHash)
		if safeBlock == nil {
			log.Warn("Safe block not available in database")
			return beacon.STATUS_INVALID, beacon.InvalidForkChoiceState.With(errors.New("safe block not available in database"))
		}
		if rawdb.ReadCanonicalHash(api.eth.ChainDb(), safeBlock.NumberU64()) != update.SafeBlockHash {
			log.Warn("Safe block not in canonical chain")
			return beacon.STATUS_INVALID, beacon.InvalidForkChoiceState.With(errors.New("safe block not in canonical chain"))
		}
	}
	valid := func(id *beacon.PayloadID) beacon.ForkChoiceResponse {
		return beacon.ForkChoiceResponse{
			PayloadStatus: beacon.PayloadStatusV1{Status: beacon.VALID, LatestValidHash: &update.HeadBlockHash},
			PayloadID:     id,
		}
	}
	// If payload generation was requested, create a new block to be potentially
	// sealed by the beacon client. The payload will be requested later, and we
	// might replace it arbitrarily many times in between.
	if payloadAttributes != nil {
<<<<<<< HEAD
		execData, blobsBundle, err := api.assembleBlock(heads.HeadBlockHash, payloadAttributes)
=======
		// Create an empty block first which can be used as a fallback
		empty, err := api.eth.Miner().GetSealingBlockSync(update.HeadBlockHash, payloadAttributes.Timestamp, payloadAttributes.SuggestedFeeRecipient, payloadAttributes.Random, true)
>>>>>>> 2227589f
		if err != nil {
			log.Error("Failed to create empty sealing payload", "err", err)
			return valid(nil), beacon.InvalidPayloadAttributes.With(err)
		}
<<<<<<< HEAD
		id := computePayloadId(heads.HeadBlockHash, payloadAttributes)
		api.preparedBlocks.put(id, execData, blobsBundle)

		log.Info("Created payload", "payloadID", id)
		return beacon.ForkChoiceResponse{Status: beacon.SUCCESS.Status, PayloadID: &id}, nil
=======
		// Send a request to generate a full block in the background.
		// The result can be obtained via the returned channel.
		resCh, err := api.eth.Miner().GetSealingBlockAsync(update.HeadBlockHash, payloadAttributes.Timestamp, payloadAttributes.SuggestedFeeRecipient, payloadAttributes.Random, false)
		if err != nil {
			log.Error("Failed to create async sealing payload", "err", err)
			return valid(nil), beacon.InvalidPayloadAttributes.With(err)
		}
		id := computePayloadId(update.HeadBlockHash, payloadAttributes)
		api.localBlocks.put(id, &payload{empty: empty, result: resCh})
		return valid(&id), nil
>>>>>>> 2227589f
	}
	return valid(nil), nil
}

// ExchangeTransitionConfigurationV1 checks the given configuration against
// the configuration of the node.
func (api *ConsensusAPI) ExchangeTransitionConfigurationV1(config beacon.TransitionConfigurationV1) (*beacon.TransitionConfigurationV1, error) {
	if config.TerminalTotalDifficulty == nil {
		return nil, errors.New("invalid terminal total difficulty")
	}
	ttd := api.eth.BlockChain().Config().TerminalTotalDifficulty
	if ttd.Cmp(config.TerminalTotalDifficulty.ToInt()) != 0 {
		log.Warn("Invalid TTD configured", "geth", ttd, "beacon", config.TerminalTotalDifficulty)
		return nil, fmt.Errorf("invalid ttd: execution %v consensus %v", ttd, config.TerminalTotalDifficulty)
	}

	if config.TerminalBlockHash != (common.Hash{}) {
		if hash := api.eth.BlockChain().GetCanonicalHash(uint64(config.TerminalBlockNumber)); hash == config.TerminalBlockHash {
			return &beacon.TransitionConfigurationV1{
				TerminalTotalDifficulty: (*hexutil.Big)(ttd),
				TerminalBlockHash:       config.TerminalBlockHash,
				TerminalBlockNumber:     config.TerminalBlockNumber,
			}, nil
		}
		return nil, fmt.Errorf("invalid terminal block hash")
	}
	return &beacon.TransitionConfigurationV1{TerminalTotalDifficulty: (*hexutil.Big)(ttd)}, nil
}

// GetPayloadV1 returns a cached payload by id.
func (api *ConsensusAPI) GetPayloadV1(payloadID beacon.PayloadID) (*beacon.ExecutableDataV1, error) {
	log.Trace("Engine API request received", "method", "GetPayload", "id", payloadID)
<<<<<<< HEAD
	data, _ := api.preparedBlocks.get(payloadID)
=======
	data := api.localBlocks.get(payloadID)
>>>>>>> 2227589f
	if data == nil {
		return nil, beacon.UnknownPayload
	}
	return data, nil
}

<<<<<<< HEAD
// GetBlobsBundleV1 returns a bundle of all blob and corresponding KZG commitments by payload id
func (api *ConsensusAPI) GetBlobsBundleV1(payloadID beacon.PayloadID) (*beacon.BlobsBundleV1, error) {
	log.Trace("Engine API request received", "method", "GetBlobsBundle")
	_, blobsBundle := api.preparedBlocks.get(payloadID)
	if blobsBundle == nil {
		return nil, &beacon.UnknownPayload
	}
	return blobsBundle, nil
}

// ExecutePayloadV1 creates an Eth1 block, inserts it in the chain, and returns the status of the chain.
func (api *ConsensusAPI) ExecutePayloadV1(params beacon.ExecutableDataV1) (beacon.ExecutePayloadResponse, error) {
	log.Trace("Engine API request received", "method", "ExecutePayload", params.BlockHash, "number", params.Number)
=======
// NewPayloadV1 creates an Eth1 block, inserts it in the chain, and returns the status of the chain.
func (api *ConsensusAPI) NewPayloadV1(params beacon.ExecutableDataV1) (beacon.PayloadStatusV1, error) {
	log.Trace("Engine API request received", "method", "ExecutePayload", "number", params.Number, "hash", params.BlockHash)
>>>>>>> 2227589f
	block, err := beacon.ExecutableDataToBlock(params)
	if err != nil {
		log.Debug("Invalid NewPayload params", "params", params, "error", err)
		return beacon.PayloadStatusV1{Status: beacon.INVALIDBLOCKHASH}, nil
	}
	// If we already have the block locally, ignore the entire execution and just
	// return a fake success.
	if block := api.eth.BlockChain().GetBlockByHash(params.BlockHash); block != nil {
		log.Warn("Ignoring already known beacon payload", "number", params.Number, "hash", params.BlockHash, "age", common.PrettyAge(time.Unix(int64(block.Time()), 0)))
		hash := block.Hash()
		return beacon.PayloadStatusV1{Status: beacon.VALID, LatestValidHash: &hash}, nil
	}
	// If the parent is missing, we - in theory - could trigger a sync, but that
	// would also entail a reorg. That is problematic if multiple sibling blocks
	// are being fed to us, and even more so, if some semi-distant uncle shortens
	// our live chain. As such, payload execution will not permit reorgs and thus
	// will not trigger a sync cycle. That is fine though, if we get a fork choice
	// update after legit payload executions.
	parent := api.eth.BlockChain().GetBlock(block.ParentHash(), block.NumberU64()-1)
	if parent == nil {
		// Stash the block away for a potential forced forckchoice update to it
		// at a later time.
		api.remoteBlocks.put(block.Hash(), block.Header())

		// Although we don't want to trigger a sync, if there is one already in
		// progress, try to extend if with the current payload request to relieve
		// some strain from the forkchoice update.
		if err := api.eth.Downloader().BeaconExtend(api.eth.SyncMode(), block.Header()); err == nil {
			log.Debug("Payload accepted for sync extension", "number", params.Number, "hash", params.BlockHash)
			return beacon.PayloadStatusV1{Status: beacon.SYNCING}, nil
		}
		// Either no beacon sync was started yet, or it rejected the delivered
		// payload as non-integratable on top of the existing sync. We'll just
		// have to rely on the beacon client to forcefully update the head with
		// a forkchoice update request.
		log.Warn("Ignoring payload with missing parent", "number", params.Number, "hash", params.BlockHash, "parent", params.ParentHash)
		return beacon.PayloadStatusV1{Status: beacon.ACCEPTED}, nil
	}
	// We have an existing parent, do some sanity checks to avoid the beacon client
	// triggering too early
	var (
		ptd  = api.eth.BlockChain().GetTd(parent.Hash(), parent.NumberU64())
		ttd  = api.eth.BlockChain().Config().TerminalTotalDifficulty
		gptd = api.eth.BlockChain().GetTd(parent.ParentHash(), parent.NumberU64()-1)
	)
	if ptd.Cmp(ttd) < 0 {
		log.Warn("Ignoring pre-merge payload", "number", params.Number, "hash", params.BlockHash, "td", ptd, "ttd", ttd)
		return beacon.INVALID_TERMINAL_BLOCK, nil
	}
	if parent.Difficulty().BitLen() > 0 && gptd != nil && gptd.Cmp(ttd) >= 0 {
		log.Error("Ignoring pre-merge parent block", "number", params.Number, "hash", params.BlockHash, "td", ptd, "ttd", ttd)
		return beacon.INVALID_TERMINAL_BLOCK, nil
	}
	if block.Time() <= parent.Time() {
		log.Warn("Invalid timestamp", "parent", block.Time(), "block", block.Time())
		return api.invalid(errors.New("invalid timestamp"), parent), nil
	}
	if !api.eth.BlockChain().HasBlockAndState(block.ParentHash(), block.NumberU64()-1) {
		api.remoteBlocks.put(block.Hash(), block.Header())
		log.Warn("State not available, ignoring new payload")
		return beacon.PayloadStatusV1{Status: beacon.ACCEPTED}, nil
	}
	log.Trace("Inserting block without sethead", "hash", block.Hash(), "number", block.Number)
	if err := api.eth.BlockChain().InsertBlockWithoutSetHead(block); err != nil {
		log.Warn("NewPayloadV1: inserting block failed", "error", err)
		return api.invalid(err, parent), nil
	}
	// We've accepted a valid payload from the beacon client. Mark the local
	// chain transitions to notify other subsystems (e.g. downloader) of the
	// behavioral change.
	if merger := api.eth.Merger(); !merger.TDDReached() {
		merger.ReachTTD()
		api.eth.Downloader().Cancel()
	}
	hash := block.Hash()
	return beacon.PayloadStatusV1{Status: beacon.VALID, LatestValidHash: &hash}, nil
}

// computePayloadId computes a pseudo-random payloadid, based on the parameters.
func computePayloadId(headBlockHash common.Hash, params *beacon.PayloadAttributesV1) beacon.PayloadID {
	// Hash
	hasher := sha256.New()
	hasher.Write(headBlockHash[:])
	binary.Write(hasher, binary.BigEndian, params.Timestamp)
	hasher.Write(params.Random[:])
	hasher.Write(params.SuggestedFeeRecipient[:])
	var out beacon.PayloadID
	copy(out[:], hasher.Sum(nil)[:8])
	return out
}

<<<<<<< HEAD
// invalid returns a response "INVALID" with the latest valid hash set to the current head.
func (api *ConsensusAPI) invalid() beacon.ExecutePayloadResponse {
	return beacon.ExecutePayloadResponse{Status: beacon.INVALID.Status, LatestValidHash: api.eth.BlockChain().CurrentHeader().Hash()}
}

// assembleBlock creates a new block and returns the "execution
// data" required for beacon clients to process the new block.
func (api *ConsensusAPI) assembleBlock(parentHash common.Hash, params *beacon.PayloadAttributesV1) (*beacon.ExecutableDataV1, *beacon.BlobsBundleV1, error) {
	log.Info("Producing block", "parentHash", parentHash)
	block, err := api.eth.Miner().GetSealingBlock(parentHash, params.Timestamp, params.SuggestedFeeRecipient, params.Random)
	if err != nil {
		return nil, nil, err
	}
	execData, blobsBundle, err := beacon.BlockToWrappedExecutableData(block)
	if err != nil {
		return nil, nil, err
	}
	return execData, blobsBundle, nil
}

// Used in tests to add a the list of transactions from a block to the tx pool.
func (api *ConsensusAPI) insertTransactions(txs types.Transactions) error {
	for _, tx := range txs {
		api.eth.TxPool().AddLocal(tx)
	}
	return nil
}

func (api *ConsensusAPI) checkTerminalTotalDifficulty(head common.Hash) error {
	// shortcut if we entered PoS already
	if api.eth.Merger().PoSFinalized() {
		return nil
	}
	// make sure the parent has enough terminal total difficulty
	newHeadBlock := api.eth.BlockChain().GetBlockByHash(head)
	if newHeadBlock == nil {
		return &beacon.GenericServerError
	}
	td := api.eth.BlockChain().GetTd(newHeadBlock.Hash(), newHeadBlock.NumberU64())
	if td != nil && td.Cmp(api.eth.BlockChain().Config().TerminalTotalDifficulty) < 0 {
		return &beacon.InvalidTB
	}
	return nil
}

// setHead is called to perform a force choice.
func (api *ConsensusAPI) setHead(newHead common.Hash) error {
	log.Info("Setting head", "head", newHead)
	headBlock := api.eth.BlockChain().CurrentBlock()
	if headBlock.Hash() == newHead {
		return nil
	}
	newHeadBlock := api.eth.BlockChain().GetBlockByHash(newHead)
	if newHeadBlock == nil {
		return &beacon.GenericServerError
	}
	if err := api.eth.BlockChain().SetChainHead(newHeadBlock); err != nil {
		return err
	}
	// Trigger the transition if it's the first `NewHead` event.
	if merger := api.eth.Merger(); !merger.PoSFinalized() {
		merger.FinalizePoS()
=======
// invalid returns a response "INVALID" with the latest valid hash supplied by latest or to the current head
// if no latestValid block was provided.
func (api *ConsensusAPI) invalid(err error, latestValid *types.Block) beacon.PayloadStatusV1 {
	currentHash := api.eth.BlockChain().CurrentBlock().Hash()
	if latestValid != nil {
		// Set latest valid hash to 0x0 if parent is PoW block
		currentHash = common.Hash{}
		if latestValid.Difficulty().BitLen() == 0 {
			// Otherwise set latest valid hash to parent hash
			currentHash = latestValid.Hash()
		}
>>>>>>> 2227589f
	}
	errorMsg := err.Error()
	return beacon.PayloadStatusV1{Status: beacon.INVALID, LatestValidHash: &currentHash, ValidationError: &errorMsg}
}<|MERGE_RESOLUTION|>--- conflicted
+++ resolved
@@ -200,23 +200,12 @@
 	// sealed by the beacon client. The payload will be requested later, and we
 	// might replace it arbitrarily many times in between.
 	if payloadAttributes != nil {
-<<<<<<< HEAD
-		execData, blobsBundle, err := api.assembleBlock(heads.HeadBlockHash, payloadAttributes)
-=======
 		// Create an empty block first which can be used as a fallback
 		empty, err := api.eth.Miner().GetSealingBlockSync(update.HeadBlockHash, payloadAttributes.Timestamp, payloadAttributes.SuggestedFeeRecipient, payloadAttributes.Random, true)
->>>>>>> 2227589f
 		if err != nil {
 			log.Error("Failed to create empty sealing payload", "err", err)
 			return valid(nil), beacon.InvalidPayloadAttributes.With(err)
 		}
-<<<<<<< HEAD
-		id := computePayloadId(heads.HeadBlockHash, payloadAttributes)
-		api.preparedBlocks.put(id, execData, blobsBundle)
-
-		log.Info("Created payload", "payloadID", id)
-		return beacon.ForkChoiceResponse{Status: beacon.SUCCESS.Status, PayloadID: &id}, nil
-=======
 		// Send a request to generate a full block in the background.
 		// The result can be obtained via the returned channel.
 		resCh, err := api.eth.Miner().GetSealingBlockAsync(update.HeadBlockHash, payloadAttributes.Timestamp, payloadAttributes.SuggestedFeeRecipient, payloadAttributes.Random, false)
@@ -227,7 +216,6 @@
 		id := computePayloadId(update.HeadBlockHash, payloadAttributes)
 		api.localBlocks.put(id, &payload{empty: empty, result: resCh})
 		return valid(&id), nil
->>>>>>> 2227589f
 	}
 	return valid(nil), nil
 }
@@ -260,18 +248,13 @@
 // GetPayloadV1 returns a cached payload by id.
 func (api *ConsensusAPI) GetPayloadV1(payloadID beacon.PayloadID) (*beacon.ExecutableDataV1, error) {
 	log.Trace("Engine API request received", "method", "GetPayload", "id", payloadID)
-<<<<<<< HEAD
-	data, _ := api.preparedBlocks.get(payloadID)
-=======
 	data := api.localBlocks.get(payloadID)
->>>>>>> 2227589f
 	if data == nil {
 		return nil, beacon.UnknownPayload
 	}
 	return data, nil
 }
 
-<<<<<<< HEAD
 // GetBlobsBundleV1 returns a bundle of all blob and corresponding KZG commitments by payload id
 func (api *ConsensusAPI) GetBlobsBundleV1(payloadID beacon.PayloadID) (*beacon.BlobsBundleV1, error) {
 	log.Trace("Engine API request received", "method", "GetBlobsBundle")
@@ -282,14 +265,9 @@
 	return blobsBundle, nil
 }
 
-// ExecutePayloadV1 creates an Eth1 block, inserts it in the chain, and returns the status of the chain.
-func (api *ConsensusAPI) ExecutePayloadV1(params beacon.ExecutableDataV1) (beacon.ExecutePayloadResponse, error) {
-	log.Trace("Engine API request received", "method", "ExecutePayload", params.BlockHash, "number", params.Number)
-=======
 // NewPayloadV1 creates an Eth1 block, inserts it in the chain, and returns the status of the chain.
 func (api *ConsensusAPI) NewPayloadV1(params beacon.ExecutableDataV1) (beacon.PayloadStatusV1, error) {
 	log.Trace("Engine API request received", "method", "ExecutePayload", "number", params.Number, "hash", params.BlockHash)
->>>>>>> 2227589f
 	block, err := beacon.ExecutableDataToBlock(params)
 	if err != nil {
 		log.Debug("Invalid NewPayload params", "params", params, "error", err)
@@ -381,70 +359,6 @@
 	return out
 }
 
-<<<<<<< HEAD
-// invalid returns a response "INVALID" with the latest valid hash set to the current head.
-func (api *ConsensusAPI) invalid() beacon.ExecutePayloadResponse {
-	return beacon.ExecutePayloadResponse{Status: beacon.INVALID.Status, LatestValidHash: api.eth.BlockChain().CurrentHeader().Hash()}
-}
-
-// assembleBlock creates a new block and returns the "execution
-// data" required for beacon clients to process the new block.
-func (api *ConsensusAPI) assembleBlock(parentHash common.Hash, params *beacon.PayloadAttributesV1) (*beacon.ExecutableDataV1, *beacon.BlobsBundleV1, error) {
-	log.Info("Producing block", "parentHash", parentHash)
-	block, err := api.eth.Miner().GetSealingBlock(parentHash, params.Timestamp, params.SuggestedFeeRecipient, params.Random)
-	if err != nil {
-		return nil, nil, err
-	}
-	execData, blobsBundle, err := beacon.BlockToWrappedExecutableData(block)
-	if err != nil {
-		return nil, nil, err
-	}
-	return execData, blobsBundle, nil
-}
-
-// Used in tests to add a the list of transactions from a block to the tx pool.
-func (api *ConsensusAPI) insertTransactions(txs types.Transactions) error {
-	for _, tx := range txs {
-		api.eth.TxPool().AddLocal(tx)
-	}
-	return nil
-}
-
-func (api *ConsensusAPI) checkTerminalTotalDifficulty(head common.Hash) error {
-	// shortcut if we entered PoS already
-	if api.eth.Merger().PoSFinalized() {
-		return nil
-	}
-	// make sure the parent has enough terminal total difficulty
-	newHeadBlock := api.eth.BlockChain().GetBlockByHash(head)
-	if newHeadBlock == nil {
-		return &beacon.GenericServerError
-	}
-	td := api.eth.BlockChain().GetTd(newHeadBlock.Hash(), newHeadBlock.NumberU64())
-	if td != nil && td.Cmp(api.eth.BlockChain().Config().TerminalTotalDifficulty) < 0 {
-		return &beacon.InvalidTB
-	}
-	return nil
-}
-
-// setHead is called to perform a force choice.
-func (api *ConsensusAPI) setHead(newHead common.Hash) error {
-	log.Info("Setting head", "head", newHead)
-	headBlock := api.eth.BlockChain().CurrentBlock()
-	if headBlock.Hash() == newHead {
-		return nil
-	}
-	newHeadBlock := api.eth.BlockChain().GetBlockByHash(newHead)
-	if newHeadBlock == nil {
-		return &beacon.GenericServerError
-	}
-	if err := api.eth.BlockChain().SetChainHead(newHeadBlock); err != nil {
-		return err
-	}
-	// Trigger the transition if it's the first `NewHead` event.
-	if merger := api.eth.Merger(); !merger.PoSFinalized() {
-		merger.FinalizePoS()
-=======
 // invalid returns a response "INVALID" with the latest valid hash supplied by latest or to the current head
 // if no latestValid block was provided.
 func (api *ConsensusAPI) invalid(err error, latestValid *types.Block) beacon.PayloadStatusV1 {
@@ -456,7 +370,6 @@
 			// Otherwise set latest valid hash to parent hash
 			currentHash = latestValid.Hash()
 		}
->>>>>>> 2227589f
 	}
 	errorMsg := err.Error()
 	return beacon.PayloadStatusV1{Status: beacon.INVALID, LatestValidHash: &currentHash, ValidationError: &errorMsg}
