--- conflicted
+++ resolved
@@ -85,19 +85,13 @@
 	return nil
 }
 
-<<<<<<< HEAD
 // get retrieves a previously stored blobs bundle item or nil if it does not exist.
 func (q *payloadQueue) getBlobsBundle(id beacon.PayloadID) (*beacon.BlobsBundleV1, error) {
-=======
-// has checks if a particular payload is already tracked.
-func (q *payloadQueue) has(id beacon.PayloadID) bool {
->>>>>>> c2e0abce
 	q.lock.RLock()
 	defer q.lock.RUnlock()
 
 	for _, item := range q.payloads {
 		if item == nil {
-<<<<<<< HEAD
 			return nil, nil // no more items
 		}
 		if item.id == id {
@@ -105,7 +99,15 @@
 		}
 	}
 	return nil, nil
-=======
+}
+
+// has checks if a particular payload is already tracked.
+func (q *payloadQueue) has(id beacon.PayloadID) bool {
+	q.lock.RLock()
+	defer q.lock.RUnlock()
+
+	for _, item := range q.payloads {
+		if item == nil {
 			return false
 		}
 		if item.id == id {
@@ -113,7 +115,6 @@
 		}
 	}
 	return false
->>>>>>> c2e0abce
 }
 
 // headerQueueItem represents an hash->header tuple to store until it's retrieved
