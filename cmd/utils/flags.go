--- conflicted
+++ resolved
@@ -145,11 +145,7 @@
 		Name:  "dev",
 		Usage: "Ephemeral proof-of-authority network with a pre-funded developer account, mining enabled",
 	}
-<<<<<<< HEAD
-	GoerliFlag = cli.BoolFlag{
-=======
 	GoerliFLag = cli.BoolFlag{
->>>>>>> 69f2029d
 		Name: "goerli",
 		Usage: "Goerli network: pre-configured proof-of-authority test network",
 	}
